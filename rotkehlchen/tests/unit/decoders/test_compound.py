--- conflicted
+++ resolved
@@ -11,8 +11,7 @@
 from rotkehlchen.constants.misc import ZERO
 from rotkehlchen.fval import FVal
 from rotkehlchen.tests.utils.ethereum import get_decoded_events_of_transaction
-<<<<<<< HEAD
-from rotkehlchen.types import Location, TimestampMS, deserialize_evm_tx_hash
+from rotkehlchen.types import Location, Timestamp, TimestampMS, deserialize_evm_tx_hash
 
 if TYPE_CHECKING:
     from rotkehlchen.chain.ethereum.node_inquirer import EthereumInquirer
@@ -20,17 +19,11 @@
 
 ADDY = '0x5727c0481b90a129554395937612d8b9301D6c7b'
 ADDY2 = '0x87Dd56068Af560B0D8472C4EF41CB902FCbF5ebE'
+ADDY3 = '0xb99CC7e10Fe0Acc68C50C7829F473d81e23249cc'
 ADDR_BORROWS = '0xD84101AE36b83E64b52AC9a61Efa4497f8FD2560'
 ADDR_BORROWS_ETH = '0x8492aBE1c9918d5df6c4Fe39Afa9803e52E4698b'
 ADDR_REPAYS = '0x9760Bf25166F764f616fF067332c2bDDbf54Dadd'
 ADDR_REPAYS_ETH = '0x18c42014Fb0aeD3E35515eb45DF8498Af67773a4'
-=======
-from rotkehlchen.types import Location, Timestamp, deserialize_evm_tx_hash
-
-ADDY = '0x5727c0481b90a129554395937612d8b9301D6c7b'
-ADDY2 = '0x87Dd56068Af560B0D8472C4EF41CB902FCbF5ebE'
-ADDY3 = '0xb99CC7e10Fe0Acc68C50C7829F473d81e23249cc'
->>>>>>> ff529e56
 
 
 @pytest.mark.vcr(filter_query_parameters=['apikey'])
@@ -210,7 +203,97 @@
     assert events == expected_events
 
 
-<<<<<<< HEAD
+@pytest.mark.vcr()
+@pytest.mark.parametrize('ethereum_accounts', [[ADDY3]])
+def test_compound_multiple_comp_claim(database, ethereum_inquirer):
+    """Test that a transaction with multiple comp claims decodes all of them as rewards
+    This is to test against a regression of a bug that decoded the last reward claim
+    as a simple receive.
+    """
+    tx_hash = deserialize_evm_tx_hash('0x25d341421044fa27006c0ec8df11067d80f69b2d2135065828f1992fa6868a49')  # noqa: E501
+    timestamp = Timestamp(1622430975000)
+    events, _ = get_decoded_events_of_transaction(
+        evm_inquirer=ethereum_inquirer,
+        database=database,
+        tx_hash=tx_hash,
+    )
+    expected_events = [
+        HistoryBaseEntry(
+            event_identifier=tx_hash,
+            sequence_index=0,
+            timestamp=timestamp,
+            location=Location.ETHEREUM,
+            event_type=HistoryEventType.SPEND,
+            event_subtype=HistoryEventSubType.FEE,
+            asset=A_ETH,
+            balance=Balance(amount=FVal('0.074799254'), usd_value=ZERO),
+            location_label=ADDY3,
+            notes='Burned 0.074799254 ETH for gas',
+            counterparty=CPT_GAS,
+        ), HistoryBaseEntry(
+            event_identifier=tx_hash,
+            sequence_index=25,
+            timestamp=timestamp,
+            location=Location.ETHEREUM,
+            event_type=HistoryEventType.RECEIVE,
+            event_subtype=HistoryEventSubType.REWARD,
+            asset=A_COMP,
+            balance=Balance(amount=FVal('3.037897781413961524'), usd_value=ZERO),
+            location_label=ADDY3,
+            notes='Collect 3.037897781413961524 COMP from compound',
+            counterparty=CPT_COMPOUND,
+        ), HistoryBaseEntry(
+            event_identifier=tx_hash,
+            sequence_index=29,
+            timestamp=timestamp,
+            location=Location.ETHEREUM,
+            event_type=HistoryEventType.RECEIVE,
+            event_subtype=HistoryEventSubType.REWARD,
+            asset=A_COMP,
+            balance=Balance(amount=FVal('0.03855352439614718'), usd_value=ZERO),
+            location_label=ADDY3,
+            notes='Collect 0.03855352439614718 COMP from compound',
+            counterparty=CPT_COMPOUND,
+        ), HistoryBaseEntry(
+            event_identifier=tx_hash,
+            sequence_index=36,
+            timestamp=timestamp,
+            location=Location.ETHEREUM,
+            event_type=HistoryEventType.RECEIVE,
+            event_subtype=HistoryEventSubType.REWARD,
+            asset=A_COMP,
+            balance=Balance(amount=FVal('0.000186677589499495'), usd_value=ZERO),
+            location_label=ADDY3,
+            notes='Collect 0.000186677589499495 COMP from compound',
+            counterparty=CPT_COMPOUND,
+        ), HistoryBaseEntry(
+            event_identifier=tx_hash,
+            sequence_index=39,
+            timestamp=timestamp,
+            location=Location.ETHEREUM,
+            event_type=HistoryEventType.RECEIVE,
+            event_subtype=HistoryEventSubType.REWARD,
+            asset=A_COMP,
+            balance=Balance(amount=FVal('0.001710153220923912'), usd_value=ZERO),
+            location_label=ADDY3,
+            notes='Collect 0.001710153220923912 COMP from compound',
+            counterparty=CPT_COMPOUND,
+        ), HistoryBaseEntry(  # this appeared as Receive at time of writing the test
+            event_identifier=tx_hash,
+            sequence_index=44,
+            timestamp=timestamp,
+            location=Location.ETHEREUM,
+            event_type=HistoryEventType.RECEIVE,
+            event_subtype=HistoryEventSubType.REWARD,
+            asset=A_COMP,
+            balance=Balance(amount=FVal('0.000000000000000015'), usd_value=ZERO),
+            location_label=ADDY3,
+            notes='Collect 0.000000000000000015 COMP from compound',
+            counterparty=CPT_COMPOUND,
+        )]
+    assert events == expected_events
+
+
 @pytest.mark.vcr(filter_query_parameters=['apikey'])
 @pytest.mark.parametrize('ethereum_accounts', [[ADDR_BORROWS]])
 def test_compound_borrow(
@@ -221,37 +304,20 @@
     https://etherscan.io/tx/0x036338316a076590a496791a729d3459934a89d6eb512f765cf0e28f9eb8b50c
     """
     tx_hash = deserialize_evm_tx_hash('0x036338316a076590a496791a729d3459934a89d6eb512f765cf0e28f9eb8b50c')  # noqa: E501
-=======
-@pytest.mark.vcr()
-@pytest.mark.parametrize('ethereum_accounts', [[ADDY3]])
-def test_compound_multiple_comp_claim(database, ethereum_inquirer):
-    """Test that a transaction with multiple comp claims decodes all of them as rewards
-
-    This is to test against a regression of a bug that decoded the last reward claim
-    as a simple receive.
-    """
-    tx_hash = deserialize_evm_tx_hash('0x25d341421044fa27006c0ec8df11067d80f69b2d2135065828f1992fa6868a49')  # noqa: E501
-    timestamp = Timestamp(1622430975000)
->>>>>>> ff529e56
-    events, _ = get_decoded_events_of_transaction(
-        evm_inquirer=ethereum_inquirer,
-        database=database,
-        tx_hash=tx_hash,
-    )
-    expected_events = [
-        HistoryBaseEntry(
-            event_identifier=tx_hash,
-            sequence_index=0,
-<<<<<<< HEAD
+    events, _ = get_decoded_events_of_transaction(
+        evm_inquirer=ethereum_inquirer,
+        database=database,
+        tx_hash=tx_hash,
+    )
+    expected_events = [
+        HistoryBaseEntry(
+            event_identifier=tx_hash,
+            sequence_index=0,
             timestamp=TimestampMS(1578114925000),
-=======
-            timestamp=timestamp,
->>>>>>> ff529e56
-            location=Location.ETHEREUM,
-            event_type=HistoryEventType.SPEND,
-            event_subtype=HistoryEventSubType.FEE,
-            asset=A_ETH,
-<<<<<<< HEAD
+            location=Location.ETHEREUM,
+            event_type=HistoryEventType.SPEND,
+            event_subtype=HistoryEventSubType.FEE,
+            asset=A_ETH,
             balance=Balance(amount=FVal('0.002977007'), usd_value=ZERO),
             location_label=ADDR_BORROWS,
             notes='Burned 0.002977007 ETH for gas',
@@ -305,33 +371,10 @@
             event_identifier=tx_hash,
             sequence_index=246,
             timestamp=TimestampMS(1605818798000),
-=======
-            balance=Balance(amount=FVal('0.074799254'), usd_value=ZERO),
-            location_label=ADDY3,
-            notes='Burned 0.074799254 ETH for gas',
-            counterparty=CPT_GAS,
-        ), HistoryBaseEntry(
-            event_identifier=tx_hash,
-            sequence_index=25,
-            timestamp=timestamp,
-            location=Location.ETHEREUM,
-            event_type=HistoryEventType.RECEIVE,
-            event_subtype=HistoryEventSubType.REWARD,
-            asset=A_COMP,
-            balance=Balance(amount=FVal('3.037897781413961524'), usd_value=ZERO),
-            location_label=ADDY3,
-            notes='Collect 3.037897781413961524 COMP from compound',
-            counterparty=CPT_COMPOUND,
-        ), HistoryBaseEntry(
-            event_identifier=tx_hash,
-            sequence_index=29,
-            timestamp=timestamp,
->>>>>>> ff529e56
-            location=Location.ETHEREUM,
-            event_type=HistoryEventType.RECEIVE,
-            event_subtype=HistoryEventSubType.REWARD,
-            asset=A_COMP,
-<<<<<<< HEAD
+            location=Location.ETHEREUM,
+            event_type=HistoryEventType.RECEIVE,
+            event_subtype=HistoryEventSubType.REWARD,
+            asset=A_COMP,
             balance=Balance(amount=FVal('1.209128558800877907')),
             location_label=ADDR_REPAYS,
             notes='Collect 1.209128558800877907 COMP from compound',
@@ -440,48 +483,4 @@
             counterparty=CPT_COMPOUND,
         ),
     ]
-    assert expected_events == events
-=======
-            balance=Balance(amount=FVal('0.03855352439614718'), usd_value=ZERO),
-            location_label=ADDY3,
-            notes='Collect 0.03855352439614718 COMP from compound',
-            counterparty=CPT_COMPOUND,
-        ), HistoryBaseEntry(
-            event_identifier=tx_hash,
-            sequence_index=36,
-            timestamp=timestamp,
-            location=Location.ETHEREUM,
-            event_type=HistoryEventType.RECEIVE,
-            event_subtype=HistoryEventSubType.REWARD,
-            asset=A_COMP,
-            balance=Balance(amount=FVal('0.000186677589499495'), usd_value=ZERO),
-            location_label=ADDY3,
-            notes='Collect 0.000186677589499495 COMP from compound',
-            counterparty=CPT_COMPOUND,
-        ), HistoryBaseEntry(
-            event_identifier=tx_hash,
-            sequence_index=39,
-            timestamp=timestamp,
-            location=Location.ETHEREUM,
-            event_type=HistoryEventType.RECEIVE,
-            event_subtype=HistoryEventSubType.REWARD,
-            asset=A_COMP,
-            balance=Balance(amount=FVal('0.001710153220923912'), usd_value=ZERO),
-            location_label=ADDY3,
-            notes='Collect 0.001710153220923912 COMP from compound',
-            counterparty=CPT_COMPOUND,
-        ), HistoryBaseEntry(  # this appeared as Receive at time of writing the test
-            event_identifier=tx_hash,
-            sequence_index=44,
-            timestamp=timestamp,
-            location=Location.ETHEREUM,
-            event_type=HistoryEventType.RECEIVE,
-            event_subtype=HistoryEventSubType.REWARD,
-            asset=A_COMP,
-            balance=Balance(amount=FVal('0.000000000000000015'), usd_value=ZERO),
-            location_label=ADDY3,
-            notes='Collect 0.000000000000000015 COMP from compound',
-            counterparty=CPT_COMPOUND,
-        )]
-    assert events == expected_events
->>>>>>> ff529e56
+    assert expected_events == events