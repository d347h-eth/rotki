<<<<<<< HEAD
import { type MaybeRef } from '@vueuse/core';
=======
import { Blockchain } from '@rotki/common/lib/blockchain';
import { set } from '@vueuse/core';
>>>>>>> 53412c71
import isEqual from 'lodash/isEqual';
import { type ComputedRef, type Ref } from 'vue';
import { Blockchain } from '@rotki/common/lib/blockchain';
import {
  type EthDetectedTokensInfo,
  type EvmTokensRecord
} from '@/services/balances/types';
import { useIgnoredAssetsStore } from '@/store/assets/ignored';
<<<<<<< HEAD
import { useEthAccountsStore } from '@/store/blockchain/accounts/eth';
=======
import { useBlockchainBalancesStore } from '@/store/blockchain/balances';
import { useEthBalancesStore } from '@/store/blockchain/balances/eth';
>>>>>>> 53412c71
import { useTasks } from '@/store/tasks';
import { type TaskMeta } from '@/types/task';
import { TaskType } from '@/types/task-type';
import { logger } from '@/utils/logging';
import { useBlockchainBalanceApi } from '@/services/balances/blockchain';
import { type TokenChains, isTokenChain } from '@/types/blockchain/chains';
import { useChainsAccountsStore } from '@/store/blockchain/accounts/chains';

const noTokens = (): EthDetectedTokensInfo => ({
  tokens: [],
  total: 0,
  timestamp: null
});

export const useBlockchainTokensStore = defineStore('blockchain/tokens', () => {
  const ethTokens: Ref<EvmTokensRecord> = ref({});
  const optimismTokens: Ref<EvmTokensRecord> = ref({});

  const { isAssetIgnored } = useIgnoredAssetsStore();
  const { tc } = useI18n();
  const { ethAddresses } = storeToRefs(useEthAccountsStore());
  const { optimismAddresses } = storeToRefs(useChainsAccountsStore());
  const {
    fetchDetectedTokensTask,
    fetchDetectedTokens: fetchDetectedTokensCaller
  } = useBlockchainBalanceApi();

  const fetchDetected = async (
    chain: TokenChains,
    addresses: string[]
  ): Promise<void> => {
    await Promise.allSettled(
      addresses.map(address => fetchDetectedTokens(chain, address))
    );
  };

  const fetchDetectedTokens = async (
    chain: TokenChains,
    address: string | null = null
  ) => {
    try {
      if (address) {
        const { awaitTask } = useTasks();
        const taskType = TaskType.FETCH_DETECTED_TOKENS;

        const { taskId } = await fetchDetectedTokensTask(chain, [address]);

        const taskMeta = {
          title: tc('actions.balances.detect_tokens.task.title'),
          description: tc(
            'actions.balances.detect_tokens.task.description',
            0,
            {
              address
            }
          ),
          address
        };

        await awaitTask<EvmTokensRecord, TaskMeta>(
          taskId,
          taskType,
          taskMeta,
          true
        );

        await fetchDetectedTokens(chain);
      } else {
        const tokens = await fetchDetectedTokensCaller(chain, null);
        if (chain === Blockchain.ETH) {
          set(ethTokens, tokens);
        } else {
          set(optimismTokens, tokens);
        }
      }
    } catch (e) {
      logger.error(e);
    }
  };

  const getEthDetectedTokensInfo = (
    chain: MaybeRef<Blockchain>,
    address: MaybeRef<string | null>
  ): ComputedRef<EthDetectedTokensInfo> =>
    computed(() => {
      const blockchain = get(chain);
      if (!isTokenChain(blockchain)) {
        return noTokens();
      }
      const sourceTokens =
        blockchain === Blockchain.OPTIMISM ? optimismTokens : ethTokens;
      const detected = get(sourceTokens);
      const addr = get(address);
      const info = (addr && detected?.[addr]) || null;
      if (!info) {
        return noTokens();
      }

      const tokens = info.tokens
        ? info.tokens.filter(item => !get(isAssetIgnored(item)))
        : [];
      return {
        tokens,
        total: tokens.length,
        timestamp: info.lastUpdateTimestamp || null
      };
    });

  watch(ethAddresses, async (curr, prev) => {
    if (curr.length === 0 || isEqual(curr, prev)) {
      return;
    }
    await fetchDetectedTokens(Blockchain.ETH);
  });

  watch(optimismAddresses, async (curr, prev) => {
    if (curr.length === 0 || isEqual(curr, prev)) {
      return;
    }
    await fetchDetectedTokens(Blockchain.OPTIMISM);
  });

  const { isTaskRunning } = useTasks();
  const isDetecting = isTaskRunning(TaskType.FETCH_DETECTED_TOKENS);

  const { fetchBlockchainBalances } = useBlockchainBalancesStore();

  watch(isDetecting, async (isDetecting, wasDetecting) => {
    if (wasDetecting && !isDetecting) {
      await fetchBlockchainBalances({
        blockchain: Blockchain.ETH,
        ignoreCache: true
      });
    }
  });

  return {
    fetchDetected,
    fetchDetectedTokens,
    getEthDetectedTokensInfo
  };
});

if (import.meta.hot) {
  import.meta.hot.accept(
    acceptHMRUpdate(useBlockchainTokensStore, import.meta.hot)
  );
}<|MERGE_RESOLUTION|>--- conflicted
+++ resolved
@@ -1,23 +1,14 @@
-<<<<<<< HEAD
 import { type MaybeRef } from '@vueuse/core';
-=======
-import { Blockchain } from '@rotki/common/lib/blockchain';
-import { set } from '@vueuse/core';
->>>>>>> 53412c71
+import { Blockchain, Blockchain } from '@rotki/common/lib/blockchain';
 import isEqual from 'lodash/isEqual';
 import { type ComputedRef, type Ref } from 'vue';
-import { Blockchain } from '@rotki/common/lib/blockchain';
 import {
   type EthDetectedTokensInfo,
   type EvmTokensRecord
 } from '@/services/balances/types';
 import { useIgnoredAssetsStore } from '@/store/assets/ignored';
-<<<<<<< HEAD
 import { useEthAccountsStore } from '@/store/blockchain/accounts/eth';
-=======
 import { useBlockchainBalancesStore } from '@/store/blockchain/balances';
-import { useEthBalancesStore } from '@/store/blockchain/balances/eth';
->>>>>>> 53412c71
 import { useTasks } from '@/store/tasks';
 import { type TaskMeta } from '@/types/task';
 import { TaskType } from '@/types/task-type';
