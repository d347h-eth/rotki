--- conflicted
+++ resolved
@@ -8,22 +8,11 @@
   true
 );
 
-<<<<<<< HEAD
-=======
-export interface SessionSettings {
-  privacyMode: PrivacyMode;
-  scrambleData: boolean;
-  scrambleMultiplier: number;
-  timeframe: TimeFramePeriod;
-  animationsEnabled: boolean;
-}
-
 const generateRandomScrambleMultiplier = () => {
   // Generate random number from 0.5 to 10
   return Math.floor(500 + Math.random() * 9500) / 1000;
 };
 
->>>>>>> f38f5d93
 const defaultSessionSettings = (): SessionSettings => ({
   privacyMode: PrivacyMode.NORMAL,
   scrambleData: false,
