--- conflicted
+++ resolved
@@ -14,16 +14,12 @@
   >
     <template #name>
       <div class="font-weight-bold px-2 text-no-wrap">
-<<<<<<< HEAD
-        <HashLink :text="item.name" no-link :show-icon="false" />
-=======
-        <hash-link
+        <HashLink
           :text="item.name"
           no-link
           :show-icon="false"
           disable-scramble
         />
->>>>>>> 36da6300
       </div>
     </template>
     <template #start>
